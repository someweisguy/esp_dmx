--- conflicted
+++ resolved
@@ -50,12 +50,8 @@
   DMX_CHECK(dmx_num < DMX_NUM_MAX, "dmx_num error", ESP_ERR_INVALID_ARG);
   DMX_CHECK(buffer_size > 0 && buffer_size <= DMX_MAX_PACKET_SIZE, "buffer_size error", ESP_ERR_INVALID_ARG);
 
-<<<<<<< HEAD
-  // force interrupt allocation in IRAM
-=======
   // driver ISR is in IRAM so intr_alloc_flags must include the 
   //  ESP_INTR_FLAG_IRAM flag
->>>>>>> 5e9056f9
   if ((intr_alloc_flags & ESP_INTR_FLAG_IRAM) == 0) {
     ESP_LOGI(TAG, "ESP_INTR_FLAG_IRAM flag not set, flag updated");
     intr_alloc_flags |= ESP_INTR_FLAG_IRAM;
